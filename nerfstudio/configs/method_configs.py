--- conflicted
+++ resolved
@@ -52,13 +52,10 @@
 from nerfstudio.models.instant_ngp import InstantNGPModelConfig
 from nerfstudio.models.mipnerf import MipNerfModel
 from nerfstudio.models.nerfacto import NerfactoModelConfig
-<<<<<<< HEAD
-from nerfstudio.models.nerfacto_wo_app import NerfactoWoAppModelConfig
-=======
 from nerfstudio.models.nerfplayer_nerfacto import NerfplayerNerfactoModelConfig
 from nerfstudio.models.nerfplayer_ngp import NerfplayerNGPModelConfig
 from nerfstudio.models.neus import NeuSModelConfig
->>>>>>> 4e6c52c8
+from nerfstudio.models.nerfacto_wo_app import NerfactoWoAppModelConfig
 from nerfstudio.models.semantic_nerfw import SemanticNerfWModelConfig
 from nerfstudio.models.tensorf import TensoRFModelConfig
 from nerfstudio.models.vanilla_nerf import NeRFModel, VanillaModelConfig
@@ -79,13 +76,10 @@
     "tensorf": "tensorf",
     "dnerf": "Dynamic-NeRF model. (slow)",
     "phototourism": "Uses the Phototourism data.",
-<<<<<<< HEAD
-    "nerfacto-wo-app": "nerfacto without apperance embedding"
-=======
     "nerfplayer-nerfacto": "NeRFPlayer with nerfacto backbone.",
     "nerfplayer-ngp": "NeRFPlayer with InstantNGP backbone.",
     "neus": "Implementation of NeuS. (slow)",
->>>>>>> 4e6c52c8
+    "nerfacto-wo-app": "nerfacto without apperance embedding"
 }
 
 method_configs["nerfacto"] = TrainerConfig(
@@ -101,11 +95,44 @@
             eval_num_rays_per_batch=4096,
             camera_optimizer=CameraOptimizerConfig(
                 mode="SO3xR3",
-                optimizer=AdamOptimizerConfig(lr=6e-4, eps=1e-8, weight_decay=1e-2),
-                scheduler=ExponentialDecaySchedulerConfig(lr_final=6e-6, max_steps=200000),
+                optimizer=AdamOptimizerConfig(
+                    lr=6e-4, eps=1e-8, weight_decay=1e-2),
+                scheduler=ExponentialDecaySchedulerConfig(
+                    lr_final=6e-6, max_steps=200000),
             ),
         ),
         model=NerfactoModelConfig(eval_num_rays_per_chunk=1 << 15),
+    ),
+    optimizers={
+        "proposal_networks": {
+            "optimizer": AdamOptimizerConfig(lr=1e-2, eps=1e-15),
+            "scheduler": ExponentialDecaySchedulerConfig(lr_final=0.0001, max_steps=200000),
+        },
+        "fields": {
+            "optimizer": AdamOptimizerConfig(lr=1e-2, eps=1e-15),
+            "scheduler": ExponentialDecaySchedulerConfig(lr_final=0.0001, max_steps=200000),
+        },
+    },
+    viewer=ViewerConfig(num_rays_per_chunk=1 << 15),
+    vis="viewer",
+)
+
+method_configs["nerfacto-wo-app"] = TrainerConfig(
+    method_name="nerfacto-wo-app",
+    steps_per_eval_batch=500,
+    steps_per_save=2000,
+    max_num_iterations=30000,
+    mixed_precision=True,
+    pipeline=VanillaPipelineConfig(
+        datamanager=VanillaDataManagerConfig(
+            dataparser=NerfstudioDataParserConfig(),
+            train_num_rays_per_batch=4096,
+            eval_num_rays_per_batch=4096,
+            camera_optimizer=CameraOptimizerConfig(
+                mode="SO3xR3", optimizer=AdamOptimizerConfig(lr=6e-4, eps=1e-8, weight_decay=1e-2)
+            ),
+        ),
+        model=NerfactoWoAppModelConfig(eval_num_rays_per_chunk=1 << 15),
     ),
     optimizers={
         "proposal_networks": {
@@ -205,8 +232,10 @@
             hidden_dim_transient=32,
             num_nerf_samples_per_ray=24,
             proposal_net_args_list=[
-                {"hidden_dim": 16, "log2_hashmap_size": 17, "num_levels": 5, "max_res": 128, "use_linear": True},
-                {"hidden_dim": 16, "log2_hashmap_size": 17, "num_levels": 5, "max_res": 256, "use_linear": True},
+                {"hidden_dim": 16, "log2_hashmap_size": 17,
+                    "num_levels": 5, "max_res": 128, "use_linear": True},
+                {"hidden_dim": 16, "log2_hashmap_size": 17,
+                    "num_levels": 5, "max_res": 256, "use_linear": True},
             ],
         ),
     ),
@@ -231,7 +260,8 @@
     max_num_iterations=30000,
     mixed_precision=True,
     pipeline=DynamicBatchPipelineConfig(
-        datamanager=VanillaDataManagerConfig(dataparser=NerfstudioDataParserConfig(), train_num_rays_per_batch=8192),
+        datamanager=VanillaDataManagerConfig(
+            dataparser=NerfstudioDataParserConfig(), train_num_rays_per_batch=8192),
         model=InstantNGPModelConfig(eval_num_rays_per_chunk=8192),
     ),
     optimizers={
@@ -252,7 +282,8 @@
     max_num_iterations=30000,
     mixed_precision=True,
     pipeline=DynamicBatchPipelineConfig(
-        datamanager=VanillaDataManagerConfig(dataparser=InstantNGPDataParserConfig(), train_num_rays_per_batch=8192),
+        datamanager=VanillaDataManagerConfig(
+            dataparser=InstantNGPDataParserConfig(), train_num_rays_per_batch=8192),
         model=InstantNGPModelConfig(
             eval_num_rays_per_chunk=8192,
             contraction_type=ContractionType.AABB,
@@ -276,7 +307,8 @@
 method_configs["mipnerf"] = TrainerConfig(
     method_name="mipnerf",
     pipeline=VanillaPipelineConfig(
-        datamanager=VanillaDataManagerConfig(dataparser=NerfstudioDataParserConfig(), train_num_rays_per_batch=1024),
+        datamanager=VanillaDataManagerConfig(
+            dataparser=NerfstudioDataParserConfig(), train_num_rays_per_batch=1024),
         model=VanillaModelConfig(
             _target=MipNerfModel,
             loss_coefficients={"rgb_loss_coarse": 0.1, "rgb_loss_fine": 1.0},
@@ -370,7 +402,8 @@
 method_configs["dnerf"] = TrainerConfig(
     method_name="dnerf",
     pipeline=VanillaPipelineConfig(
-        datamanager=VanillaDataManagerConfig(dataparser=DNeRFDataParserConfig()),
+        datamanager=VanillaDataManagerConfig(
+            dataparser=DNeRFDataParserConfig()),
         model=VanillaModelConfig(
             _target=NeRFModel,
             enable_temporal_distortion=True,
@@ -397,7 +430,8 @@
     mixed_precision=True,
     pipeline=VanillaPipelineConfig(
         datamanager=VanillaDataManagerConfig(
-            dataparser=PhototourismDataParserConfig(),  # NOTE: one of the only differences with nerfacto
+            # NOTE: one of the only differences with nerfacto
+            dataparser=PhototourismDataParserConfig(),
             train_num_rays_per_batch=4096,
             eval_num_rays_per_batch=4096,
             camera_optimizer=CameraOptimizerConfig(
@@ -463,7 +497,8 @@
     max_num_iterations=30000,
     mixed_precision=True,
     pipeline=DynamicBatchPipelineConfig(
-        datamanager=DepthDataManagerConfig(dataparser=DycheckDataParserConfig(), train_num_rays_per_batch=8192),
+        datamanager=DepthDataManagerConfig(
+            dataparser=DycheckDataParserConfig(), train_num_rays_per_batch=8192),
         model=NerfplayerNGPModelConfig(
             eval_num_rays_per_chunk=8192,
             contraction_type=ContractionType.AABB,
@@ -487,7 +522,8 @@
     steps_per_eval_image=500,
     steps_per_eval_batch=5000,
     steps_per_save=20000,
-    steps_per_eval_all_images=1000000,  # set to a very large number so we don't eval with all images
+    # set to a very large number so we don't eval with all images
+    steps_per_eval_all_images=1000000,
     max_num_iterations=100000,
     mixed_precision=False,
     pipeline=VanillaPipelineConfig(
@@ -521,7 +557,8 @@
 
 AnnotatedBaseConfigUnion = tyro.conf.SuppressFixed[  # Don't show unparseable (fixed) arguments in helptext.
     tyro.conf.FlagConversionOff[
-        tyro.extras.subcommand_type_from_defaults(defaults=method_configs, descriptions=descriptions)
+        tyro.extras.subcommand_type_from_defaults(
+            defaults=method_configs, descriptions=descriptions)
     ]
 ]
 """Union[] type over config types, annotated with default instances for use with
